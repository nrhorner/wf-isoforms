--- conflicted
+++ resolved
@@ -16,11 +16,7 @@
 The Docker container image can be built with the following command:
 
 ```bash
-<<<<<<< HEAD
 CONTAINER_TAG=ontresearch/wf-template
-=======
-CONTAINER_TAG=ontresearch/workflow-template
->>>>>>> d95ccc2e
 docker build \
     -t ${CONTAINER_TAG} -f Dockerfile \
     --build-arg BASEIMAGE=ontresearch/base-workflow-image:v0.1.0 \
@@ -40,11 +36,7 @@
 argument to `nextflow run`:
 
 ```
-<<<<<<< HEAD
 OUTPUT=workflow-output
-=======
-OUTPUT=workflow-template
->>>>>>> d95ccc2e
 nextflow run main.nf \
     -w ${OUTPUT}/workspace \
     -profile standard \
@@ -52,11 +44,7 @@
     --out_dir ${OUTPUT}
 ```
 
-<<<<<<< HEAD
 The output of the pipeline will be found in `./workflow-output` for the above
-=======
-The output of the pipeline will be found in `./workflow-template` for the above
->>>>>>> d95ccc2e
 example. This directory contains the nextflow working directories alongside
 the two primary outputs of the pipeline.
 
@@ -67,11 +55,7 @@
 
 ```
 # run the pipeline with the test data
-<<<<<<< HEAD
 OUTPUT=workflow-output
-=======
-OUTPUT=workflow-template
->>>>>>> d95ccc2e
 nextflow run main.nf \
     -w ${OUTPUT}/workspace \
     -profile conda \
